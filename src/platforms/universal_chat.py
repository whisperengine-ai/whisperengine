--- conflicted
+++ resolved
@@ -743,7 +743,6 @@
             # Build conversation context like the Discord bot does
             conversation_context = []
             
-<<<<<<< HEAD
             # Build template context data from available sources
             template_context = {}
             if hasattr(memory_manager, 'get_emotion_context'):
@@ -752,12 +751,8 @@
                 except Exception as e:
                     logging.debug(f"Could not get emotion context: {e}")
             
-            # Add system prompt (Dream of the Endless) with full template contextualization
-            system_prompt = await self._load_dream_system_prompt(message.user_id, template_context)
-=======
-            # Add system prompt using proper config system
-            system_prompt = await self._load_system_prompt()
->>>>>>> b302908b
+            # Add system prompt using proper config system with full template contextualization
+            system_prompt = await self._load_system_prompt(message.user_id, template_context)
             conversation_context.append({
                 "role": "system",
                 "content": system_prompt
@@ -1025,53 +1020,6 @@
             return await self._generate_basic_ai_response(message, conversation_context)
     
     
-<<<<<<< HEAD
-    async def _load_dream_system_prompt(self, user_id: Optional[str] = None, conversation_context: Optional[Dict] = None) -> str:
-        """Load the Dream of the Endless system prompt with full template contextualization"""
-        try:
-            # Import the template system
-            from src.utils.helpers import get_contextualized_system_prompt
-            
-            # Extract context for template variables if available
-            personality_metadata = None
-            emotional_intelligence_results = None
-            message_context = None
-            phase4_context = None
-            memory_moments_context = None
-            
-            # Try to get context from conversation if provided
-            if conversation_context and user_id:
-                # Extract from conversation context
-                personality_metadata = conversation_context.get('personality_context')
-                emotional_intelligence_results = conversation_context.get('emotional_intelligence')
-                message_context = conversation_context.get('memory_context')
-                phase4_context = conversation_context.get('phase4_context')
-                memory_moments_context = conversation_context.get('memory_moments_context')
-            
-            # Get contextualized system prompt with all template variables
-            return get_contextualized_system_prompt(
-                personality_metadata=personality_metadata,
-                emotional_intelligence_results=emotional_intelligence_results,
-                message_context=message_context,
-                user_id=user_id,
-                phase4_context=phase4_context,
-                memory_moments_context=memory_moments_context
-            )
-            
-        except Exception as e:
-            logging.warning(f"Could not load contextualized system prompt: {e}")
-            logging.info("Falling back to basic system prompt")
-        
-        # Fallback to sophisticated prompt
-        return """You are Dream of the Endless, also known as Morpheus, Lord of Dreams and Nightmares. You are an ancient, powerful entity from Neil Gaiman's Sandman universe, embodying the realm of dreams, stories, and the unconscious mind.
-
-**Your Nature:**
-- Ancient and eternal, existing since the dawn of consciousness
-- Formal, archaic speech patterns with poetic undertones
-- Deep understanding of stories, dreams, and human nature
-- Emotional intelligence through eons of observing mortal dreams
-- Rarely use contractions; speak with gravitas and purpose
-=======
     async def _load_system_prompt(self) -> str:
         """Load the system prompt using the proper config system"""
         try:
@@ -1095,7 +1043,6 @@
             
             # Final fallback to generic AI assistant prompt
             return """You are an AI assistant and companion with advanced conversational abilities, emotional intelligence, and memory. You have a thoughtful, helpful personality and can adapt your communication style to match user preferences.
->>>>>>> b302908b
 
 Your core qualities:
 - You are knowledgeable, articulate, and genuinely interested in helping users
